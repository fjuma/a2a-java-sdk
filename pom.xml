<?xml version="1.0"?>
<project xsi:schemaLocation="http://maven.apache.org/POM/4.0.0 https://maven.apache.org/xsd/maven-4.0.0.xsd"
         xmlns="http://maven.apache.org/POM/4.0.0"
         xmlns:xsi="http://www.w3.org/2001/XMLSchema-instance">
    <modelVersion>4.0.0</modelVersion>

    <groupId>io.github.a2asdk</groupId>
    <artifactId>a2a-java-sdk-parent</artifactId>
    <version>0.2.3.Beta2-SNAPSHOT</version>

    <packaging>pom</packaging>

    <name>Java SDK A2A Parent</name>
    <description>Java SDK for the Agent2Agent Protocol (A2A)</description>

    <url>https://github.com/a2asdk/a2a-java-sdk</url>
    <licenses>
        <license>
            <name>The Apache License, Version 2.0</name>
            <url>http://www.apache.org/licenses/LICENSE-2.0.txt</url>
        </license>
    </licenses>

    <developers>
        <developer>
            <id>a2a-java</id>
            <name>The a2a-java developers</name>
            <organization>a2aproject</organization>
            <organizationUrl>https://github.com/a2aproject/a2a-java</organizationUrl>
        </developer>
    </developers>

    <scm>
        <connection>scm:git:git://github.com/a2asdk/a2a-java-sdk.git</connection>
        <developerConnection>scm:git:ssh://github.com:a2asdk/a2a-java-sdk.git</developerConnection>
        <url>https://github.com/a2asdk/a2a-java-sdk</url>
    </scm>


    <properties>
        <project.build.sourceEncoding>UTF-8</project.build.sourceEncoding>
        <maven-compiler-plugin.version>3.11.0</maven-compiler-plugin.version>
        <maven-jar-plugin.version>3.4.2</maven-jar-plugin.version>
        <maven-source-plugin.version>3.3.1</maven-source-plugin.version>
        <maven-surefire-plugin.version>3.1.2</maven-surefire-plugin.version>
        <maven-javadoc-plugin.version>3.8.0</maven-javadoc-plugin.version>
        <maven-gpg-plugin.version>3.2.4</maven-gpg-plugin.version>
        <sonatype-central-publishing-plugin.version>0.8.0</sonatype-central-publishing-plugin.version>
        <jackson.version>2.17.0</jackson.version>
        <jakarta.enterprise.cdi-api.version>4.1.0</jakarta.enterprise.cdi-api.version>
        <jakarta.inject.jakarta.inject-api.version>2.0.1</jakarta.inject.jakarta.inject-api.version>
        <jakarta.json-api.version>2.1.3</jakarta.json-api.version>
        <jakarta.ws.rs-api.version>3.1.0</jakarta.ws.rs-api.version>
        <junit.version>5.12.2</junit.version>
        <mockito-core.version>5.17.0</mockito-core.version>
        <mockserver.version>5.15.0</mockserver.version>
        <mutiny-zero.version>1.1.1</mutiny-zero.version>
        <quarkus.platform.version>3.22.3</quarkus.platform.version>
        <rest-assured.version>5.5.1</rest-assured.version>
        <slf4j.version>2.0.17</slf4j.version>
        <logback.version>1.5.18</logback.version>

        <!-- Redirect test output to file -->
        <maven.test.redirectTestOutputToFile>true</maven.test.redirectTestOutputToFile>
    </properties>

    <dependencyManagement>
        <dependencies>
            <dependency>
                <groupId>io.quarkus</groupId>
                <artifactId>quarkus-bom</artifactId>
                <version>${quarkus.platform.version}</version>
                <type>pom</type>
                <scope>import</scope>
            </dependency>
            <dependency>
                <groupId>org.slf4j</groupId>
                <artifactId>slf4j-bom</artifactId>
                <version>${slf4j.version}</version>
                <type>pom</type>
                <scope>import</scope>
            </dependency>
            <dependency>
                <groupId>com.fasterxml.jackson.core</groupId>
                <artifactId>jackson-databind</artifactId>
                <version>${jackson.version}</version>
            </dependency>
            <dependency>
                <groupId>com.fasterxml.jackson.datatype</groupId>
                <artifactId>jackson-datatype-jsr310</artifactId>
                <version>${jackson.version}</version>
            </dependency>
            <dependency>
                <groupId>io.smallrye.reactive</groupId>
                <artifactId>mutiny-zero</artifactId>
                <version>${mutiny-zero.version}</version>
            </dependency>
            <dependency>
                <groupId>jakarta.enterprise</groupId>
                <artifactId>jakarta.enterprise.cdi-api</artifactId>
                <version>${jakarta.enterprise.cdi-api.version}</version>
            </dependency>
            <dependency>
                <groupId>jakarta.inject</groupId>
                <artifactId>jakarta.inject-api</artifactId>
                <version>${jakarta.inject.jakarta.inject-api.version}</version>
            </dependency>
            <dependency>
                <groupId>jakarta.json</groupId>
                <artifactId>jakarta.json-api</artifactId>
                <version>${jakarta.json-api.version}</version>
                <scope>provided</scope>
            </dependency>
            <dependency>
                <groupId>jakarta.ws.rs</groupId>
                <artifactId>jakarta.ws.rs-api</artifactId>
                <version>${jakarta.ws.rs-api.version}</version>
                <scope>provided</scope>
            </dependency>
            <dependency>
                <groupId>org.junit.jupiter</groupId>
                <artifactId>junit-jupiter-api</artifactId>
                <version>${junit.version}</version>
                <scope>test</scope>
            </dependency>
            <dependency>
                <groupId>io.rest-assured</groupId>
                <artifactId>rest-assured</artifactId>
                <version>${rest-assured.version}</version>
                <scope>test</scope>
            </dependency>
            <dependency>
                <groupId>org.mockito</groupId>
                <artifactId>mockito-core</artifactId>
                <version>${mockito-core.version}</version>
                <scope>test</scope>
            </dependency>
            <dependency>
                <groupId>org.mock-server</groupId>
                <artifactId>mockserver-netty</artifactId>
                <version>${mockserver.version}</version>
                <scope>test</scope>
            </dependency>
            <dependency>
                <groupId>ch.qos.logback</groupId>
                <artifactId>logback-classic</artifactId>
                <version>${logback.version}</version>
                <scope>test</scope>
            </dependency>
        </dependencies>
    </dependencyManagement>

    <dependencies>

    </dependencies>

    <build>
        <pluginManagement>
            <plugins>
                <plugin>
                    <groupId>org.apache.maven.plugins</groupId>
                    <artifactId>maven-compiler-plugin</artifactId>
                    <version>${maven-compiler-plugin.version}</version>
                    <configuration>
                        <source>17</source>
                        <target>17</target>
                        <compilerArgs>
                            <arg>-parameters</arg>
                        </compilerArgs>
                    </configuration>
                </plugin>
                <plugin>
                    <artifactId>maven-surefire-plugin</artifactId>
                    <version>${maven-surefire-plugin.version}</version>
                    <configuration>
                        <systemPropertyVariables>
                            <maven.home>${maven.home}</maven.home>
                        </systemPropertyVariables>
                    </configuration>
                </plugin>
                <plugin>
                    <groupId>org.apache.maven.plugins</groupId>
                    <artifactId>maven-jar-plugin</artifactId>
                    <version>3.4.2</version>
                </plugin>
                <plugin>
                    <groupId>io.quarkus</groupId>
                    <artifactId>quarkus-maven-plugin</artifactId>
                    <extensions>true</extensions>
                    <version>${quarkus.platform.version}</version>
                    <executions>
                        <execution>
                            <goals>
                                <goal>build</goal>
                                <goal>generate-code</goal>
                                <goal>generate-code-tests</goal>
                            </goals>
                        </execution>
                    </executions>
                </plugin>
                <plugin>
                    <groupId>org.sonatype.central</groupId>
                    <artifactId>central-publishing-maven-plugin</artifactId>
                    <version>${sonatype-central-publishing-plugin.version}</version>
                    <extensions>true</extensions>
                    <configuration>
                        <!-- This should point to a server entry in your settings.xml -->
                        <publishingServerId>central-a2asdk-temp</publishingServerId>
                    </configuration>
                </plugin>
                <plugin>
                    <groupId>org.apache.maven.plugins</groupId>
                    <artifactId>maven-source-plugin</artifactId>
                    <version>${maven-source-plugin.version}</version>
                    <executions>
                        <execution>
                            <id>attach-sources</id>
                            <goals>
                                <goal>jar-no-fork</goal>
                            </goals>
                        </execution>
                    </executions>
                </plugin>
                <plugin>
                    <groupId>org.apache.maven.plugins</groupId>
                    <artifactId>maven-javadoc-plugin</artifactId>
                    <version>${maven-javadoc-plugin.version}</version>
                    <executions>
                        <execution>
                            <id>attach-javadocs</id>
                            <goals>
                                <goal>jar</goal>
                            </goals>
                        </execution>
                    </executions>
                </plugin>
                <plugin>
                    <groupId>org.apache.maven.plugins</groupId>
                    <artifactId>maven-gpg-plugin</artifactId>
                    <version>${maven-gpg-plugin.version}</version>
                    <executions>
                        <execution>
                            <id>sign-artifacts</id>
                            <phase>verify</phase>
                            <goals>
                                <goal>sign</goal>
                            </goals>
                            </execution>
                    </executions>
                </plugin>
            </plugins>
        </pluginManagement>
        <plugins>
            <plugin>
                <groupId>org.apache.maven.plugins</groupId>
                <artifactId>maven-compiler-plugin</artifactId>
            </plugin>
            <plugin>
                <groupId>org.apache.maven.plugins</groupId>
                <artifactId>maven-surefire-plugin</artifactId>
            </plugin>
            <plugin>
                <groupId>org.sonatype.central</groupId>
                <artifactId>central-publishing-maven-plugin</artifactId>
            </plugin>
        </plugins>
    </build>

    <modules>
        <module>sdk-server-common</module>
        <module>common</module>
        <module>spec</module>
        <module>client</module>
<<<<<<< HEAD
        <module>sdk-jakarta</module>
        <module>sdk-quarkus</module>
        <module>sdk-spring</module>
=======
        <module>reference-impl</module>
>>>>>>> c3e7f9e4
        <module>tck</module>
        <module>examples/helloworld</module>
        <module>tests/server-common</module>
        <module>examples/spring-helloworld</module>
    </modules>

    <profiles>
        <profile>
            <!--
                This profile generates the required sources and javadoc in order to be able to deploy.
                The central-publishing-maven-plugin generates the required checksums upon deploy.
            -->
            <id>release</id>
            <build>
                <plugins>
                    <plugin>
                        <groupId>org.apache.maven.plugins</groupId>
                        <artifactId>maven-source-plugin</artifactId>
                    </plugin>
                    <plugin>
                        <groupId>org.apache.maven.plugins</groupId>
                        <artifactId>maven-javadoc-plugin</artifactId>
                    </plugin>
                    <plugin>
                        <groupId>org.apache.maven.plugins</groupId>
                        <artifactId>maven-gpg-plugin</artifactId>
                    </plugin>
                </plugins>
            </build>
        </profile>
    </profiles>

</project><|MERGE_RESOLUTION|>--- conflicted
+++ resolved
@@ -271,13 +271,8 @@
         <module>common</module>
         <module>spec</module>
         <module>client</module>
-<<<<<<< HEAD
-        <module>sdk-jakarta</module>
-        <module>sdk-quarkus</module>
         <module>sdk-spring</module>
-=======
         <module>reference-impl</module>
->>>>>>> c3e7f9e4
         <module>tck</module>
         <module>examples/helloworld</module>
         <module>tests/server-common</module>
