package io.a2a.spec;

import com.fasterxml.jackson.annotation.JsonCreator;
import com.fasterxml.jackson.annotation.JsonIgnoreProperties;
import com.fasterxml.jackson.annotation.JsonInclude;
import com.fasterxml.jackson.annotation.JsonProperty;
import io.a2a.util.Assert;
import io.a2a.util.Utils;

import java.util.UUID;

/**
 * A JSON-RPC request to retrieve the push notification configuration for a specific task.
 * This request is used to get the current webhook configuration that the server uses
 * to send asynchronous task updates to the client. Push notifications are useful for
 * long-running tasks where the client may not maintain a persistent connection.
 */
@JsonInclude(JsonInclude.Include.NON_ABSENT)
@JsonIgnoreProperties(ignoreUnknown = true)
public final class GetTaskPushNotificationConfigRequest extends NonStreamingJSONRPCRequest<GetTaskPushNotificationConfigParams> {

    /** The JSON-RPC method name for getting push notification configuration. */
    public static final String METHOD = "tasks/pushNotificationConfig/get";

    /**
     * Creates a new GetTaskPushNotificationConfigRequest with full parameter specification.
     * This constructor is primarily used by Jackson for JSON deserialization.
     * 
     * @param jsonrpc the JSON-RPC protocol version (must be "2.0")
     * @param id the request identifier (string, number, or null)
     * @param method the method name (must be "tasks/pushNotificationConfig/get")
     * @param params the task parameters containing the task ID
     * @throws IllegalArgumentException if the JSON-RPC version is invalid, method is incorrect, or required parameters are null
     */
    @JsonCreator
    public GetTaskPushNotificationConfigRequest(@JsonProperty("jsonrpc") String jsonrpc, @JsonProperty("id") Object id,
                                                @JsonProperty("method") String method, @JsonProperty("params") GetTaskPushNotificationConfigParams params) {
        if (jsonrpc != null && ! jsonrpc.equals(JSONRPC_VERSION)) {
            throw new IllegalArgumentException("Invalid JSON-RPC protocol version");
        }
        Assert.checkNotNullParam("method", method);
        if (! method.equals(METHOD)) {
            throw new IllegalArgumentException("Invalid GetTaskPushNotificationRequest method");
        }
        Assert.isNullOrStringOrInteger(id);
        this.jsonrpc = Utils.defaultIfNull(jsonrpc, JSONRPC_VERSION);
        this.id = id;
        this.method = method;
        this.params = params;
    }

<<<<<<< HEAD
    /**
     * Creates a new GetTaskPushNotificationConfigRequest with simplified parameters.
     * The JSON-RPC version defaults to "2.0" and the method is automatically set.
     * 
     * @param id the request identifier (string, number, or null)
     * @param params the task parameters containing the task ID
     */
    public GetTaskPushNotificationConfigRequest(String id, TaskIdParams params) {
=======
    public GetTaskPushNotificationConfigRequest(String id, GetTaskPushNotificationConfigParams params) {
>>>>>>> 93d6bae9
        this(null, id, METHOD, params);
    }

    public static class Builder {
        private String jsonrpc;
        private Object id;
        private String method;
        private GetTaskPushNotificationConfigParams params;

        public GetTaskPushNotificationConfigRequest.Builder jsonrpc(String jsonrpc) {
            this.jsonrpc = jsonrpc;
            return this;
        }

        public GetTaskPushNotificationConfigRequest.Builder id(Object id) {
            this.id = id;
            return this;
        }

        public GetTaskPushNotificationConfigRequest.Builder method(String method) {
            this.method = method;
            return this;
        }

        public GetTaskPushNotificationConfigRequest.Builder params(GetTaskPushNotificationConfigParams params) {
            this.params = params;
            return this;
        }

        public GetTaskPushNotificationConfigRequest build() {
            if (id == null) {
                id = UUID.randomUUID().toString();
            }
            return new GetTaskPushNotificationConfigRequest(jsonrpc, id, method, params);
        }
    }
}<|MERGE_RESOLUTION|>--- conflicted
+++ resolved
@@ -49,18 +49,7 @@
         this.params = params;
     }
 
-<<<<<<< HEAD
-    /**
-     * Creates a new GetTaskPushNotificationConfigRequest with simplified parameters.
-     * The JSON-RPC version defaults to "2.0" and the method is automatically set.
-     * 
-     * @param id the request identifier (string, number, or null)
-     * @param params the task parameters containing the task ID
-     */
-    public GetTaskPushNotificationConfigRequest(String id, TaskIdParams params) {
-=======
     public GetTaskPushNotificationConfigRequest(String id, GetTaskPushNotificationConfigParams params) {
->>>>>>> 93d6bae9
         this(null, id, METHOD, params);
     }
 
