--- conflicted
+++ resolved
@@ -46,14 +46,6 @@
         /** Unique identifier for this push notification configuration */
         private String id;
 
-<<<<<<< HEAD
-        /**
-         * Sets the URL endpoint for push notification delivery.
-         * 
-         * @param url the endpoint URL for push notifications
-         * @return this builder instance for method chaining
-         */
-=======
         public Builder() {
         }
 
@@ -63,8 +55,7 @@
             this.authentication = notificationConfig.authentication;
             this.id = notificationConfig.id;
         }
-
->>>>>>> 93d6bae9
+      
         public Builder url(String url) {
             this.url = url;
             return this;
