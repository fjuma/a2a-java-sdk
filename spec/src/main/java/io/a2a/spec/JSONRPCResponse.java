package io.a2a.spec;

import static io.a2a.util.Utils.defaultIfNull;

import com.fasterxml.jackson.annotation.JsonIgnore;
import com.fasterxml.jackson.annotation.JsonIgnoreProperties;
import com.fasterxml.jackson.annotation.JsonInclude;

import io.a2a.util.Assert;

/**
 * Represents a JSON-RPC 2.0 response object as defined in the A2A protocol specification.
 * This is an abstract sealed class that serves as the base for all JSON-RPC response types.
 * 
 * <p>A JSON-RPC response must contain either a result (for success) or an error (for failure),
 * but never both. The response also includes the JSON-RPC version and an optional ID that
 * matches the corresponding request.</p>
 * 
 * <p>This class enforces the JSON-RPC 2.0 specification constraints and provides common
 * functionality for all response types in the A2A protocol.</p>
 */
@JsonInclude(JsonInclude.Include.NON_ABSENT)
@JsonIgnoreProperties(ignoreUnknown = true)
public abstract sealed class JSONRPCResponse<T> implements JSONRPCMessage permits SendStreamingMessageResponse,
        GetTaskResponse, CancelTaskResponse, SetTaskPushNotificationConfigResponse, GetTaskPushNotificationConfigResponse,
        SendMessageResponse, DeleteTaskPushNotificationConfigResponse, ListTaskPushNotificationConfigResponse, JSONRPCErrorResponse {

    /** The JSON-RPC protocol version, must be "2.0" */
    protected String jsonrpc;
    
    /** The request identifier, can be a string, number, or null */
    protected Object id;
    
    /** The result object for successful responses, null for error responses */
    protected T result;
    
    /** The error object for failed responses, null for successful responses */
    protected JSONRPCError error;

    /**
     * Default constructor for JSON deserialization.
     */
    public JSONRPCResponse() {
    }

<<<<<<< HEAD
    /**
     * Constructs a JSON-RPC response with the specified parameters.
     * 
     * @param jsonrpc the JSON-RPC protocol version (must be "2.0" or null for default)
     * @param id the request identifier (string, number, or null)
     * @param result the result object for successful responses (null for error responses)
     * @param error the error object for failed responses (null for successful responses)
     * @throws IllegalArgumentException if the protocol version is invalid, or if both result and error are provided, or if neither is provided
     */
    public JSONRPCResponse(String jsonrpc, Object id, T result, JSONRPCError error) {
=======
    public JSONRPCResponse(String jsonrpc, Object id, T result, JSONRPCError error, Class<T> resultType) {
>>>>>>> 93d6bae9
        if (jsonrpc != null && ! jsonrpc.equals(JSONRPC_VERSION)) {
            throw new IllegalArgumentException("Invalid JSON-RPC protocol version");
        }
        if (error != null && result != null) {
            throw new IllegalArgumentException("Invalid JSON-RPC error response");
        }
        if (error == null && result == null && ! Void.class.equals(resultType)) {
            throw new IllegalArgumentException("Invalid JSON-RPC success response");
        }
        Assert.isNullOrStringOrInteger(id);
        this.jsonrpc = defaultIfNull(jsonrpc, JSONRPC_VERSION);
        this.id = id;
        this.result = result;
        this.error = error;
    }

    /**
     * Gets the JSON-RPC protocol version.
     * 
     * @return the protocol version ("2.0")
     */
    public String getJsonrpc() {
        return this.jsonrpc;
    }

    /**
     * Gets the request identifier.
     * 
     * @return the request ID (string, number, or null)
     */
    public Object getId() {
        return this.id;
    }

    /**
     * Gets the result object for successful responses.
     * 
     * @return the result object, or null if this is an error response
     */
    public T getResult() {
        return this.result;
    }

    /**
     * Gets the error object for failed responses.
     * 
     * @return the error object, or null if this is a successful response
     */
    public JSONRPCError getError() {
        return this.error;
    }
}<|MERGE_RESOLUTION|>--- conflicted
+++ resolved
@@ -43,20 +43,7 @@
     public JSONRPCResponse() {
     }
 
-<<<<<<< HEAD
-    /**
-     * Constructs a JSON-RPC response with the specified parameters.
-     * 
-     * @param jsonrpc the JSON-RPC protocol version (must be "2.0" or null for default)
-     * @param id the request identifier (string, number, or null)
-     * @param result the result object for successful responses (null for error responses)
-     * @param error the error object for failed responses (null for successful responses)
-     * @throws IllegalArgumentException if the protocol version is invalid, or if both result and error are provided, or if neither is provided
-     */
-    public JSONRPCResponse(String jsonrpc, Object id, T result, JSONRPCError error) {
-=======
     public JSONRPCResponse(String jsonrpc, Object id, T result, JSONRPCError error, Class<T> resultType) {
->>>>>>> 93d6bae9
         if (jsonrpc != null && ! jsonrpc.equals(JSONRPC_VERSION)) {
             throw new IllegalArgumentException("Invalid JSON-RPC protocol version");
         }
