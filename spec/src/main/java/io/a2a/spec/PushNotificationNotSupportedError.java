--- conflicted
+++ resolved
@@ -30,20 +30,10 @@
     /** The default error code for push notification not supported errors */
     public final static Integer DEFAULT_CODE = -32003;
 
-<<<<<<< HEAD
-    /**
-     * Creates a new PushNotificationNotSupportedError with the specified parameters.
-     * 
-     * @param code the error code (defaults to -32003 if null)
-     * @param message the error message (defaults to "Push Notification is not supported" if null)
-     * @param data additional error data (can be null)
-     */
-=======
     public PushNotificationNotSupportedError() {
         this(null, null, null);
     }
 
->>>>>>> 93d6bae9
     @JsonCreator
     public PushNotificationNotSupportedError(
             @JsonProperty("code") Integer code,
