--- conflicted
+++ resolved
@@ -1,9 +1,10 @@
 package io.a2a.server.apps.common;
 
+import static io.restassured.RestAssured.given;
+import static org.hamcrest.Matchers.equalTo;
 import static org.junit.jupiter.api.Assertions.assertEquals;
 import static org.junit.jupiter.api.Assertions.assertInstanceOf;
 import static org.junit.jupiter.api.Assertions.assertNull;
-<<<<<<< HEAD
 import static org.junit.jupiter.api.Assertions.fail;
 import static org.wildfly.common.Assert.assertNotNull;
 import static org.wildfly.common.Assert.assertTrue;
@@ -34,52 +35,37 @@
 import io.a2a.spec.CancelTaskResponse;
 import io.a2a.spec.DeleteTaskPushNotificationConfigResponse;
 import io.a2a.spec.Event;
-=======
-import org.junit.jupiter.api.Test;
-import static org.wildfly.common.Assert.assertNotNull;
-import static org.wildfly.common.Assert.assertTrue;
-
-import io.a2a.client.A2AClient;
-import io.a2a.server.events.InMemoryQueueManager;
-import io.a2a.server.tasks.TaskStore;
-import io.a2a.spec.A2AClientError;
-import io.a2a.spec.A2AServerException;
-import io.a2a.spec.AgentCard;
-import io.a2a.spec.CancelTaskResponse;
->>>>>>> 284f6652
 import io.a2a.spec.GetTaskPushNotificationConfigResponse;
 import io.a2a.spec.GetTaskResponse;
+import io.a2a.spec.InvalidParamsError;
+import io.a2a.spec.InvalidRequestError;
+import io.a2a.spec.JSONParseError;
 import io.a2a.spec.JSONRPCError;
-<<<<<<< HEAD
 import io.a2a.spec.JSONRPCErrorResponse;
 import io.a2a.spec.ListTaskPushNotificationConfigResponse;
-=======
->>>>>>> 284f6652
 import io.a2a.spec.Message;
 import io.a2a.spec.MessageSendParams;
+import io.a2a.spec.MethodNotFoundError;
 import io.a2a.spec.Part;
 import io.a2a.spec.PushNotificationConfig;
 import io.a2a.spec.SendMessageResponse;
 import io.a2a.spec.SetTaskPushNotificationConfigResponse;
 import io.a2a.spec.Task;
+import io.a2a.spec.TaskArtifactUpdateEvent;
+import io.a2a.spec.TaskIdParams;
 import io.a2a.spec.TaskNotFoundError;
 import io.a2a.spec.TaskPushNotificationConfig;
-<<<<<<< HEAD
 import io.a2a.spec.TaskQueryParams;
-=======
->>>>>>> 284f6652
 import io.a2a.spec.TaskState;
 import io.a2a.spec.TaskStatus;
+import io.a2a.spec.TaskStatusUpdateEvent;
 import io.a2a.spec.TextPart;
 import io.a2a.spec.UnsupportedOperationError;
-<<<<<<< HEAD
 import io.a2a.util.Utils;
 
 import org.junit.jupiter.api.Assertions;
 import org.junit.jupiter.api.Test;
 import org.junit.jupiter.api.Timeout;
-=======
->>>>>>> 284f6652
 
 /**
  * This test requires doing some work on the server to add/get/delete tasks, and enqueue events. This is exposed via REST,
@@ -120,11 +106,7 @@
     
     private final int serverPort;
     private A2AClient client;
-<<<<<<< HEAD
-    
-=======
-
->>>>>>> 284f6652
+    
     protected AbstractA2AServerTest(int serverPort) {
         this.serverPort = serverPort;
         this.client = new A2AClient("http://localhost:" + serverPort);
@@ -145,7 +127,6 @@
     }
     
     @Test
-<<<<<<< HEAD
     public void testGetTaskSuccess() throws Exception {
         testGetTask();
     }
@@ -159,22 +140,12 @@
         try {
             GetTaskResponse response = client.getTask("1", new TaskQueryParams(MINIMAL_TASK.getId()));
             assertEquals("1", response.getId());
-=======
-    public void testGetTaskSuccess() {
-        getTaskStore().save(MINIMAL_TASK);
-        try {
-            GetTaskResponse response = client.getTask(MINIMAL_TASK.getId());
->>>>>>> 284f6652
             assertEquals("task-123", response.getResult().getId());
             assertEquals("session-xyz", response.getResult().getContextId());
             assertEquals(TaskState.SUBMITTED, response.getResult().getStatus().state());
             assertNull(response.getError());
         } catch (A2AServerException e) {
-<<<<<<< HEAD
             fail("Unexpected exception during getTask: " + e.getMessage(), e);
-=======
-            // Handle exception
->>>>>>> 284f6652
         } finally {
             getTaskStore().delete(MINIMAL_TASK.getId());
         }
@@ -184,22 +155,13 @@
     public void testGetTaskNotFound() throws Exception {
         assertTrue(getTaskStore().get("non-existent-task") == null);
         try {
-<<<<<<< HEAD
             GetTaskResponse response = client.getTask("1", new TaskQueryParams("non-existent-task"));
             assertEquals("1", response.getId());
-=======
-            GetTaskResponse response = client.getTask("non-existent-task");
-            // this should be an instance of TaskNotFoundError, see https://github.com/a2aproject/a2a-java/issues/23
->>>>>>> 284f6652
             assertInstanceOf(JSONRPCError.class, response.getError());
             assertEquals(new TaskNotFoundError().getCode(), response.getError().getCode());
             assertNull(response.getResult());
         } catch (A2AServerException e) {
-<<<<<<< HEAD
             fail("Unexpected exception during getTask for non-existent task: " + e.getMessage(), e);
-=======
-            // Handle exception
->>>>>>> 284f6652
         }
     }
     
@@ -207,22 +169,14 @@
     public void testCancelTaskSuccess() throws Exception {
         getTaskStore().save(CANCEL_TASK);
         try {
-<<<<<<< HEAD
             CancelTaskResponse response = client.cancelTask("1", new TaskIdParams(CANCEL_TASK.getId()));
             assertEquals("1", response.getId());
-=======
-            CancelTaskResponse response = client.cancelTask(CANCEL_TASK.getId());
->>>>>>> 284f6652
             assertNull(response.getError());
             Task task = response.getResult();
             assertEquals(CANCEL_TASK.getContextId(), task.getContextId());
             assertEquals(TaskState.CANCELED, task.getStatus().state());
         } catch (A2AServerException e) {
-<<<<<<< HEAD
             fail("Unexpected exception during cancel task success test: " + e.getMessage(), e);
-=======
-            // Handle exception
->>>>>>> 284f6652
         } finally {
             getTaskStore().delete(CANCEL_TASK.getId());
         }
@@ -232,21 +186,13 @@
     public void testCancelTaskNotSupported() throws Exception {
         getTaskStore().save(CANCEL_TASK_NOT_SUPPORTED);
         try {
-<<<<<<< HEAD
             CancelTaskResponse response = client.cancelTask("1", new TaskIdParams(CANCEL_TASK_NOT_SUPPORTED.getId()));
-=======
-            CancelTaskResponse response = client.cancelTask(CANCEL_TASK_NOT_SUPPORTED.getId());
->>>>>>> 284f6652
             assertNull(response.getResult());
             assertEquals("1", response.getId());
             assertInstanceOf(JSONRPCError.class, response.getError());
             assertEquals(new UnsupportedOperationError().getCode(), response.getError().getCode());
         } catch (A2AServerException e) {
-<<<<<<< HEAD
             fail("Unexpected exception during cancel task not supported test: " + e.getMessage(), e);
-=======
-            // Handle exception
->>>>>>> 284f6652
         } finally {
             getTaskStore().delete(CANCEL_TASK_NOT_SUPPORTED.getId());
         }
@@ -255,7 +201,6 @@
     @Test
     public void testCancelTaskNotFound() {
         try {
-<<<<<<< HEAD
             CancelTaskResponse response = client.cancelTask("1", new TaskIdParams("non-existent-task"));
             assertEquals("1", response.getId());
             assertNull(response.getResult());
@@ -263,15 +208,6 @@
             assertEquals(new TaskNotFoundError().getCode(), response.getError().getCode());
         } catch (A2AServerException e) {
             fail("Unexpected exception during cancel task not found test: " + e.getMessage(), e);
-=======
-            CancelTaskResponse response = client.cancelTask("non-existent-task");
-            assertNull(response.getResult());
-            // this should be an instance of UnsupportedOperationError, see https://github.com/a2aproject/a2a-java/issues/23
-            assertInstanceOf(JSONRPCError.class, response.getError());
-            assertEquals(new TaskNotFoundError().getCode(), response.getError().getCode());
-        } catch (A2AServerException e) {
-            // Handle exception
->>>>>>> 284f6652
         }
     }
     
@@ -285,12 +221,8 @@
         MessageSendParams messageSendParams = new MessageSendParams(message, null, null);
         
         try {
-<<<<<<< HEAD
             SendMessageResponse response = client.sendMessage("1", messageSendParams);
             assertEquals("1", response.getId());
-=======
-            SendMessageResponse response = client.sendMessage(messageSendParams);
->>>>>>> 284f6652
             assertNull(response.getError());
             Message messageResponse = (Message) response.getResult();
             assertEquals(MESSAGE.getMessageId(), messageResponse.getMessageId());
@@ -299,11 +231,7 @@
             assertEquals(Part.Kind.TEXT, part.getKind());
             assertEquals("test message", ((TextPart) part).getText());
         } catch (A2AServerException e) {
-<<<<<<< HEAD
             fail("Unexpected exception during send new message test: " + e.getMessage(), e);
-=======
-            // Handle exception
->>>>>>> 284f6652
         }
     }
     
@@ -317,12 +245,8 @@
                     .build();
             MessageSendParams messageSendParams = new MessageSendParams(message, null, null);
             
-<<<<<<< HEAD
             SendMessageResponse response = client.sendMessage("1", messageSendParams);
             assertEquals("1", response.getId());
-=======
-            SendMessageResponse response = client.sendMessage(messageSendParams);
->>>>>>> 284f6652
             assertNull(response.getError());
             Message messageResponse = (Message) response.getResult();
             assertEquals(MESSAGE.getMessageId(), messageResponse.getMessageId());
@@ -331,11 +255,7 @@
             assertEquals(Part.Kind.TEXT, part.getKind());
             assertEquals("test message", ((TextPart) part).getText());
         } catch (A2AServerException e) {
-<<<<<<< HEAD
             fail("Unexpected exception during send message to existing task test: " + e.getMessage(), e);
-=======
-            // Handle exception
->>>>>>> 284f6652
         } finally {
             getTaskStore().delete(MINIMAL_TASK.getId());
         }
@@ -345,27 +265,18 @@
     public void testSetPushNotificationSuccess() throws Exception {
         getTaskStore().save(MINIMAL_TASK);
         try {
-<<<<<<< HEAD
             PushNotificationConfig pushNotificationConfig = new PushNotificationConfig.Builder()
                     .url("http://example.com")
                     .build();
             SetTaskPushNotificationConfigResponse response = client.setTaskPushNotificationConfig("1",
                     MINIMAL_TASK.getId(), pushNotificationConfig);
             assertEquals("1", response.getId());
-=======
-            PushNotificationConfig pushNotificationConfig = new PushNotificationConfig.Builder().url("http://example.com").build();
-            SetTaskPushNotificationConfigResponse response = client.setTaskPushNotificationConfig(MINIMAL_TASK.getId(), pushNotificationConfig);
->>>>>>> 284f6652
             assertNull(response.getError());
             TaskPushNotificationConfig config = response.getResult();
             assertEquals(MINIMAL_TASK.getId(), config.taskId());
             assertEquals("http://example.com", config.pushNotificationConfig().url());
         } catch (A2AServerException e) {
-<<<<<<< HEAD
             fail("Unexpected exception during set push notification test: " + e.getMessage(), e);
-=======
-            // Handle exception
->>>>>>> 284f6652
         } finally {
             getTaskStore().delete(MINIMAL_TASK.getId());
         }
@@ -375,7 +286,6 @@
     public void testGetPushNotificationSuccess() throws Exception {
         getTaskStore().save(MINIMAL_TASK);
         try {
-<<<<<<< HEAD
             PushNotificationConfig pushNotificationConfig = new PushNotificationConfig.Builder()
                     .url("http://example.com")
                     .build();
@@ -388,26 +298,12 @@
             // Then get the push notification config
             GetTaskPushNotificationConfigResponse response = client.getTaskPushNotificationConfig("2", pushNotificationConfig.id());
             assertEquals("2", response.getId());
-=======
-            PushNotificationConfig pushNotificationConfig = new PushNotificationConfig.Builder().url("http://example.com").build();
-            
-            // First set the push notification config
-            SetTaskPushNotificationConfigResponse setResponse = client.setTaskPushNotificationConfig(MINIMAL_TASK.getId(), pushNotificationConfig);
-            assertNotNull(setResponse);
-
-            // Then get the push notification config
-            GetTaskPushNotificationConfigResponse response = client.getTaskPushNotificationConfig(MINIMAL_TASK.getId());
->>>>>>> 284f6652
             assertNull(response.getError());
             TaskPushNotificationConfig config = response.getResult();
             assertEquals(MINIMAL_TASK.getId(), config.taskId());
             assertEquals("http://example.com", config.pushNotificationConfig().url());
         } catch (A2AServerException e) {
-<<<<<<< HEAD
             fail("Unexpected exception during get push notification test: " + e.getMessage(), e);
-=======
-            // Handle exception
->>>>>>> 284f6652
         } finally {
             getTaskStore().delete(MINIMAL_TASK.getId());
         }
@@ -421,7 +317,6 @@
                 .build();
         MessageSendParams messageSendParams = new MessageSendParams(message, null, null);
         
-<<<<<<< HEAD
         try {
             SendMessageResponse response = client.sendMessage("1", messageSendParams);
             assertEquals("1", response.getId());
@@ -591,7 +486,7 @@
         testGetTask(MediaType.APPLICATION_JSON);
     }
     
-
+    
     
     @Test
     public void testSendMessageStreamExistingTaskSuccess() throws Exception {
@@ -609,7 +504,233 @@
             
             // Replace the native HttpClient with A2AClient's sendStreamingMessage method.
             client.sendStreamingMessage(
-                "1",
+                    "1",
+                    messageSendParams,
+                    // eventHandler
+                    (streamingEvent) -> {
+                        try {
+                            if (streamingEvent instanceof Message) {
+                                messageResponseRef.set((Message) streamingEvent);
+                                latch.countDown();
+                            }
+                        } catch (Exception e) {
+                            errorRef.set(e);
+                            latch.countDown();
+                        }
+                    },
+                    // errorHandler
+                    (jsonRpcError) -> {
+                        errorRef.set(new RuntimeException("JSON-RPC Error: " + jsonRpcError.getMessage()));
+                        latch.countDown();
+                    },
+                    // failureHandler
+                    () -> {
+                        if (errorRef.get() == null) {
+                            errorRef.set(new RuntimeException("Stream processing failed"));
+                        }
+                        latch.countDown();
+                    }
+            );
+            
+            boolean dataRead = latch.await(20, TimeUnit.SECONDS);
+            Assertions.assertTrue(dataRead);
+            Assertions.assertNull(errorRef.get());
+            
+            Message messageResponse = messageResponseRef.get();
+            Assertions.assertNotNull(messageResponse);
+            assertEquals(MESSAGE.getMessageId(), messageResponse.getMessageId());
+            assertEquals(MESSAGE.getRole(), messageResponse.getRole());
+            Part<?> part = messageResponse.getParts().get(0);
+            assertEquals(Part.Kind.TEXT, part.getKind());
+            assertEquals("test message", ((TextPart) part).getText());
+        } catch (Exception e) {
+            fail("Unexpected exception during error handling test: " + e.getMessage(), e);
+        } finally {
+            getTaskStore().delete(MINIMAL_TASK.getId());
+        }
+    }
+    
+    @Test
+    @Timeout(value = 3, unit = TimeUnit.MINUTES)
+    public void testResubscribeExistingTaskSuccess() throws Exception {
+        ExecutorService executorService = Executors.newSingleThreadExecutor();
+        getTaskStore().save(MINIMAL_TASK);
+        
+        try {
+            // attempting to send a streaming message instead of explicitly calling queueManager#createOrTap
+            // does not work because after the message is sent, the queue becomes null but task resubscription
+            // requires the queue to still be active
+            ensureQueueForTask(MINIMAL_TASK.getId());
+            
+            CountDownLatch taskResubscriptionRequestSent = new CountDownLatch(1);
+            CountDownLatch taskResubscriptionResponseReceived = new CountDownLatch(2);
+            AtomicReference<TaskArtifactUpdateEvent> firstResponse = new AtomicReference<>();
+            AtomicReference<TaskStatusUpdateEvent> secondResponse = new AtomicReference<>();
+            AtomicReference<Throwable> errorRef = new AtomicReference<>();
+            
+            // resubscribe to the task, requires the task and its queue to still be active
+            TaskIdParams taskIdParams = new TaskIdParams(MINIMAL_TASK.getId());
+            
+            // Count down the latch when the MultiSseSupport on the server has started subscribing
+            awaitStreamingSubscription()
+                    .whenComplete((unused, throwable) -> taskResubscriptionRequestSent.countDown());
+            
+            // Use A2AClient-like resubscribeToTask Method
+            client.resubscribeToTask(
+                    "1", // requestId
+                    taskIdParams,
+                    // eventHandler
+                    (streamingEvent) -> {
+                        try {
+                            if (streamingEvent instanceof TaskArtifactUpdateEvent) {
+                                if (taskResubscriptionResponseReceived.getCount() == 2) {
+                                    firstResponse.set((TaskArtifactUpdateEvent) streamingEvent);
+                                } else {
+                                    secondResponse.set((TaskStatusUpdateEvent) streamingEvent);
+                                }
+                                taskResubscriptionResponseReceived.countDown();
+                            }
+                        } catch (Exception e) {
+                            errorRef.set(e);
+                            taskResubscriptionResponseReceived.countDown();
+                            taskResubscriptionResponseReceived.countDown(); // Make sure the counter is zeroed
+                        }
+                    },
+                    // errorHandler
+                    (jsonRpcError) -> {
+                        errorRef.set(new RuntimeException("JSON-RPC Error: " + jsonRpcError.getMessage()));
+                        taskResubscriptionResponseReceived.countDown();
+                        taskResubscriptionResponseReceived.countDown(); // Make sure the counter is zeroed
+                    },
+                    // failureHandler
+                    () -> {
+                        if (errorRef.get() == null) {
+                            errorRef.set(new RuntimeException("Stream processing failed"));
+                        }
+                        taskResubscriptionResponseReceived.countDown();
+                        taskResubscriptionResponseReceived.countDown(); // Make sure the counter is zeroed
+                    }
+            );
+            
+            try {
+                taskResubscriptionRequestSent.await();
+                List<Event> events = List.of(
+                        new TaskArtifactUpdateEvent.Builder()
+                                .taskId(MINIMAL_TASK.getId())
+                                .contextId(MINIMAL_TASK.getContextId())
+                                .artifact(new Artifact.Builder()
+                                        .artifactId("11")
+                                        .parts(new TextPart("text"))
+                                        .build())
+                                .build(),
+                        new TaskStatusUpdateEvent.Builder()
+                                .taskId(MINIMAL_TASK.getId())
+                                .contextId(MINIMAL_TASK.getContextId())
+                                .status(new TaskStatus(TaskState.COMPLETED))
+                                .isFinal(true)
+                                .build());
+                
+                for (Event event : events) {
+                    enqueueEventOnServer(event);
+                }
+            } catch (InterruptedException e) {
+                Thread.currentThread().interrupt();
+            }
+            
+            // wait for the client to receive the responses
+            taskResubscriptionResponseReceived.await();
+            
+            Assertions.assertNull(errorRef.get());
+            
+            assertNotNull(firstResponse.get());
+            TaskArtifactUpdateEvent taskArtifactUpdateEvent = firstResponse.get();
+            assertEquals(MINIMAL_TASK.getId(), taskArtifactUpdateEvent.getTaskId());
+            assertEquals(MINIMAL_TASK.getContextId(), taskArtifactUpdateEvent.getContextId());
+            Part<?> part = taskArtifactUpdateEvent.getArtifact().parts().get(0);
+            assertEquals(Part.Kind.TEXT, part.getKind());
+            assertEquals("text", ((TextPart) part).getText());
+            
+            assertNotNull(secondResponse.get());
+            TaskStatusUpdateEvent taskStatusUpdateEvent = secondResponse.get();
+            assertEquals(MINIMAL_TASK.getId(), taskStatusUpdateEvent.getTaskId());
+            assertEquals(MINIMAL_TASK.getContextId(), taskStatusUpdateEvent.getContextId());
+            assertEquals(TaskState.COMPLETED, taskStatusUpdateEvent.getStatus().state());
+            assertNotNull(taskStatusUpdateEvent.getStatus().timestamp());
+        } finally {
+            getTaskStore().delete(MINIMAL_TASK.getId());
+            executorService.shutdown();
+            if (!executorService.awaitTermination(10, TimeUnit.SECONDS)) {
+                executorService.shutdownNow();
+            }
+        }
+    }
+    
+    @Test
+    public void testResubscribeNoExistingTaskError() throws Exception {
+        TaskIdParams taskIdParams = new TaskIdParams("non-existent-task");
+        
+        CountDownLatch latch = new CountDownLatch(1);
+        AtomicReference<Throwable> errorRef = new AtomicReference<>();
+        AtomicReference<JSONRPCError> jsonRpcErrorRef = new AtomicReference<>();
+        
+        // Use A2AClient-like resubscribeToTask Method
+        client.resubscribeToTask(
+                "1", // requestId
+                taskIdParams,
+                // eventHandler
+                (streamingEvent) -> {
+                    // Do not expect to receive any success events, as the task does not exist
+                    errorRef.set(new RuntimeException("Unexpected event received for non-existent task"));
+                    latch.countDown();
+                },
+                // errorHandler
+                (jsonRpcError) -> {
+                    jsonRpcErrorRef.set(jsonRpcError);
+                    latch.countDown();
+                },
+                // failureHandler
+                () -> {
+                    if (errorRef.get() == null && jsonRpcErrorRef.get() == null) {
+                        errorRef.set(new RuntimeException("Expected error for non-existent task"));
+                    }
+                    latch.countDown();
+                }
+        );
+        
+        boolean dataRead = latch.await(20, TimeUnit.SECONDS);
+        Assertions.assertTrue(dataRead);
+        Assertions.assertNull(errorRef.get());
+        
+        // Validation returns the expected TaskNotFoundError
+        JSONRPCError jsonRpcError = jsonRpcErrorRef.get();
+        Assertions.assertNotNull(jsonRpcError);
+        assertEquals(new TaskNotFoundError().getCode(), jsonRpcError.getCode());
+    }
+    
+    @Test
+    public void testStreamingMethodWithAcceptHeader() throws Exception {
+        testSendStreamingMessage(MediaType.SERVER_SENT_EVENTS);
+    }
+    
+    @Test
+    public void testSendMessageStreamNewMessageSuccess() throws Exception {
+        testSendStreamingMessage(null);
+    }
+    
+    private void testSendStreamingMessage(String mediaType) throws Exception {
+        Message message = new Message.Builder(MESSAGE)
+                .taskId(MINIMAL_TASK.getId())
+                .contextId(MINIMAL_TASK.getContextId())
+                .build();
+        MessageSendParams messageSendParams = new MessageSendParams(message, null, null);
+        
+        CountDownLatch latch = new CountDownLatch(1);
+        AtomicReference<Throwable> errorRef = new AtomicReference<>();
+        AtomicReference<Message> messageResponseRef = new AtomicReference<>();
+        
+        // Using A2AClient's sendStreamingMessage method
+        client.sendStreamingMessage(
+                "1", // requestId
                 messageSendParams,
                 // eventHandler
                 (streamingEvent) -> {
@@ -635,243 +756,6 @@
                     }
                     latch.countDown();
                 }
-            );
-            
-            boolean dataRead = latch.await(20, TimeUnit.SECONDS);
-            Assertions.assertTrue(dataRead);
-            Assertions.assertNull(errorRef.get());
-            
-            Message messageResponse = messageResponseRef.get();
-            Assertions.assertNotNull(messageResponse);
-            assertEquals(MESSAGE.getMessageId(), messageResponse.getMessageId());
-            assertEquals(MESSAGE.getRole(), messageResponse.getRole());
-            Part<?> part = messageResponse.getParts().get(0);
-            assertEquals(Part.Kind.TEXT, part.getKind());
-            assertEquals("test message", ((TextPart) part).getText());
-        } catch (Exception e) {
-            fail("Unexpected exception during error handling test: " + e.getMessage(), e);
-        } finally {
-            getTaskStore().delete(MINIMAL_TASK.getId());
-=======
-        try {
-            SendMessageResponse response = client.sendMessage(messageSendParams);
-            assertNull(response.getResult());
-            // this should be an instance of UnsupportedOperationError, see https://github.com/a2aproject/a2a-java/issues/23
-            assertInstanceOf(JSONRPCError.class, response.getError());
-            assertEquals(new UnsupportedOperationError().getCode(), response.getError().getCode());
-        } catch (A2AServerException e) {
-            // Handle exception
->>>>>>> 284f6652
-        }
-    }
-    
-    @Test
-<<<<<<< HEAD
-    @Timeout(value = 3, unit = TimeUnit.MINUTES)
-    public void testResubscribeExistingTaskSuccess() throws Exception {
-        ExecutorService executorService = Executors.newSingleThreadExecutor();
-        getTaskStore().save(MINIMAL_TASK);
-        
-        try {
-            // attempting to send a streaming message instead of explicitly calling queueManager#createOrTap
-            // does not work because after the message is sent, the queue becomes null but task resubscription
-            // requires the queue to still be active
-            ensureQueueForTask(MINIMAL_TASK.getId());
-            
-            CountDownLatch taskResubscriptionRequestSent = new CountDownLatch(1);
-            CountDownLatch taskResubscriptionResponseReceived = new CountDownLatch(2);
-            AtomicReference<TaskArtifactUpdateEvent> firstResponse = new AtomicReference<>();
-            AtomicReference<TaskStatusUpdateEvent> secondResponse = new AtomicReference<>();
-            AtomicReference<Throwable> errorRef = new AtomicReference<>();
-            
-            // resubscribe to the task, requires the task and its queue to still be active
-            TaskIdParams taskIdParams = new TaskIdParams(MINIMAL_TASK.getId());
-            
-            // Count down the latch when the MultiSseSupport on the server has started subscribing
-            awaitStreamingSubscription()
-                    .whenComplete((unused, throwable) -> taskResubscriptionRequestSent.countDown());
-            
-            // Use A2AClient-like resubscribeToTask Method
-            client.resubscribeToTask(
-                "1", // requestId
-                taskIdParams,
-                // eventHandler
-                (streamingEvent) -> {
-                    try {
-                        if (streamingEvent instanceof TaskArtifactUpdateEvent) {
-                            if (taskResubscriptionResponseReceived.getCount() == 2) {
-                                firstResponse.set((TaskArtifactUpdateEvent) streamingEvent);
-                            } else {
-                                secondResponse.set((TaskStatusUpdateEvent) streamingEvent);
-                            }
-                            taskResubscriptionResponseReceived.countDown();
-                        }
-                    } catch (Exception e) {
-                        errorRef.set(e);
-                        taskResubscriptionResponseReceived.countDown();
-                        taskResubscriptionResponseReceived.countDown(); // Make sure the counter is zeroed
-                    }
-                },
-                // errorHandler
-                (jsonRpcError) -> {
-                    errorRef.set(new RuntimeException("JSON-RPC Error: " + jsonRpcError.getMessage()));
-                    taskResubscriptionResponseReceived.countDown();
-                    taskResubscriptionResponseReceived.countDown(); // Make sure the counter is zeroed
-                },
-                // failureHandler
-                () -> {
-                    if (errorRef.get() == null) {
-                        errorRef.set(new RuntimeException("Stream processing failed"));
-                    }
-                    taskResubscriptionResponseReceived.countDown();
-                    taskResubscriptionResponseReceived.countDown(); // Make sure the counter is zeroed
-                }
-            );
-            
-            try {
-                taskResubscriptionRequestSent.await();
-                List<Event> events = List.of(
-                        new TaskArtifactUpdateEvent.Builder()
-                                .taskId(MINIMAL_TASK.getId())
-                                .contextId(MINIMAL_TASK.getContextId())
-                                .artifact(new Artifact.Builder()
-                                        .artifactId("11")
-                                        .parts(new TextPart("text"))
-                                        .build())
-                                .build(),
-                        new TaskStatusUpdateEvent.Builder()
-                                .taskId(MINIMAL_TASK.getId())
-                                .contextId(MINIMAL_TASK.getContextId())
-                                .status(new TaskStatus(TaskState.COMPLETED))
-                                .isFinal(true)
-                                .build());
-                
-                for (Event event : events) {
-                    enqueueEventOnServer(event);
-                }
-            } catch (InterruptedException e) {
-                Thread.currentThread().interrupt();
-            }
-            
-            // wait for the client to receive the responses
-            taskResubscriptionResponseReceived.await();
-            
-            Assertions.assertNull(errorRef.get());
-            
-            assertNotNull(firstResponse.get());
-            TaskArtifactUpdateEvent taskArtifactUpdateEvent = firstResponse.get();
-            assertEquals(MINIMAL_TASK.getId(), taskArtifactUpdateEvent.getTaskId());
-            assertEquals(MINIMAL_TASK.getContextId(), taskArtifactUpdateEvent.getContextId());
-            Part<?> part = taskArtifactUpdateEvent.getArtifact().parts().get(0);
-            assertEquals(Part.Kind.TEXT, part.getKind());
-            assertEquals("text", ((TextPart) part).getText());
-            
-            assertNotNull(secondResponse.get());
-            TaskStatusUpdateEvent taskStatusUpdateEvent = secondResponse.get();
-            assertEquals(MINIMAL_TASK.getId(), taskStatusUpdateEvent.getTaskId());
-            assertEquals(MINIMAL_TASK.getContextId(), taskStatusUpdateEvent.getContextId());
-            assertEquals(TaskState.COMPLETED, taskStatusUpdateEvent.getStatus().state());
-            assertNotNull(taskStatusUpdateEvent.getStatus().timestamp());
-        } finally {
-            getTaskStore().delete(MINIMAL_TASK.getId());
-            executorService.shutdown();
-            if (!executorService.awaitTermination(10, TimeUnit.SECONDS)) {
-                executorService.shutdownNow();
-            }
-        }
-    }
-    
-    @Test
-    public void testResubscribeNoExistingTaskError() throws Exception {
-        TaskIdParams taskIdParams = new TaskIdParams("non-existent-task");
-        
-        CountDownLatch latch = new CountDownLatch(1);
-        AtomicReference<Throwable> errorRef = new AtomicReference<>();
-        AtomicReference<JSONRPCError> jsonRpcErrorRef = new AtomicReference<>();
-        
-        // Use A2AClient-like resubscribeToTask Method
-        client.resubscribeToTask(
-            "1", // requestId
-            taskIdParams,
-            // eventHandler
-            (streamingEvent) -> {
-                // Do not expect to receive any success events, as the task does not exist
-                errorRef.set(new RuntimeException("Unexpected event received for non-existent task"));
-                latch.countDown();
-            },
-            // errorHandler
-            (jsonRpcError) -> {
-                jsonRpcErrorRef.set(jsonRpcError);
-                latch.countDown();
-            },
-            // failureHandler
-            () -> {
-                if (errorRef.get() == null && jsonRpcErrorRef.get() == null) {
-                    errorRef.set(new RuntimeException("Expected error for non-existent task"));
-                }
-                latch.countDown();
-            }
-        );
-        
-        boolean dataRead = latch.await(20, TimeUnit.SECONDS);
-        Assertions.assertTrue(dataRead);
-        Assertions.assertNull(errorRef.get());
-        
-        // Validation returns the expected TaskNotFoundError
-        JSONRPCError jsonRpcError = jsonRpcErrorRef.get();
-        Assertions.assertNotNull(jsonRpcError);
-        assertEquals(new TaskNotFoundError().getCode(), jsonRpcError.getCode());
-    }
-    
-    @Test
-    public void testStreamingMethodWithAcceptHeader() throws Exception {
-        testSendStreamingMessage(MediaType.SERVER_SENT_EVENTS);
-    }
-    
-    @Test
-    public void testSendMessageStreamNewMessageSuccess() throws Exception {
-        testSendStreamingMessage(null);
-    }
-    
-    private void testSendStreamingMessage(String mediaType) throws Exception {
-        Message message = new Message.Builder(MESSAGE)
-                .taskId(MINIMAL_TASK.getId())
-                .contextId(MINIMAL_TASK.getContextId())
-                .build();
-        MessageSendParams messageSendParams = new MessageSendParams(message, null, null);
-        
-        CountDownLatch latch = new CountDownLatch(1);
-        AtomicReference<Throwable> errorRef = new AtomicReference<>();
-        AtomicReference<Message> messageResponseRef = new AtomicReference<>();
-        
-        // Using A2AClient's sendStreamingMessage method
-        client.sendStreamingMessage(
-            "1", // requestId
-            messageSendParams,
-            // eventHandler
-            (streamingEvent) -> {
-                try {
-                    if (streamingEvent instanceof Message) {
-                        messageResponseRef.set((Message) streamingEvent);
-                        latch.countDown();
-                    }
-                } catch (Exception e) {
-                    errorRef.set(e);
-                    latch.countDown();
-                }
-            },
-            // errorHandler
-            (jsonRpcError) -> {
-                errorRef.set(new RuntimeException("JSON-RPC Error: " + jsonRpcError.getMessage()));
-                latch.countDown();
-            },
-            // failureHandler
-            () -> {
-                if (errorRef.get() == null) {
-                    errorRef.set(new RuntimeException("Stream processing failed"));
-                }
-                latch.countDown();
-            }
         );
         
         boolean dataRead = latch.await(20, TimeUnit.SECONDS);
@@ -1263,36 +1147,13 @@
         }
     }
     
-=======
-    public void testGetAgentCard() {
-        try {
-            AgentCard agentCard = client.getAgentCard();
-            assertNotNull(agentCard);
-            assertEquals("test-card", agentCard.name());
-            assertEquals("A test agent card", agentCard.description());
-            assertEquals("http://localhost:" + serverPort, agentCard.url());
-            assertEquals("1.0", agentCard.version());
-            assertEquals("http://example.com/docs", agentCard.documentationUrl());
-            assertTrue(agentCard.capabilities().pushNotifications());
-            assertTrue(agentCard.capabilities().streaming());
-            assertTrue(agentCard.capabilities().stateTransitionHistory());
-            assertTrue(agentCard.skills().isEmpty());
-        } catch (A2AClientError e) {
-            // Handle exception
-        }
-    }
-
->>>>>>> 284f6652
     protected abstract TaskStore getTaskStore();
     
     protected abstract InMemoryQueueManager getQueueManager();
     
     protected abstract void setStreamingSubscribedRunnable(Runnable runnable);
-<<<<<<< HEAD
     
     private static class BreakException extends RuntimeException {
     
     }
-=======
->>>>>>> 284f6652
 }